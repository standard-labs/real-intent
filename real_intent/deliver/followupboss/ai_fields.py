"""Follow Up Boss delivery with AI field mapping. Requires OpenAI."""
import requests
from pydantic import BaseModel, Field

import json
from typing import Literal, Any

from real_intent.schemas import MD5WithPII
from real_intent.deliver.followupboss.vanilla import FollowUpBossDeliverer, EventType
from real_intent.deliver.followupboss.ai_prompt import SYSTEM_PROMPT
from real_intent.internal_logging import log, log_span


class CustomField(BaseModel):
    """Custom field in Follow Up Boss."""
    id: int
    name: str
    label: str
    type: str
    choices: list[str] = Field(default_factory=list)
    orderWeight: int
    hideIfEmpty: bool
    readOnly: bool
    isRecurring: bool = False


class CustomFieldCreation(BaseModel):
    """Job to create a custom field in Follow Up Boss."""
    label: str = Field(
        ..., 
        description="The user-friendly name of the custom field (e.g. 'Anniversary')."
    )
    type: Literal["text", "date", "number", "dropdown"] = Field(
        ...,
        description="The type of the custom field. Can be 'text', 'date', 'number', or 'dropdown'."
    )
    choices: list[str] = Field(
        default_factory=list,
        description="List of choices for the custom field. Only if type is 'dropdown'."
    )
    isRecurring: bool = Field(
        False,
        description=(
            "Whether the custom field is recurring (e.g. 'Birthday'). "
            "Only set and returned for date fields."
        )
    )


class AIFollowUpBossDeliverer(FollowUpBossDeliverer):
    """
    Delivers data to FollowUpBoss CRM and uses AI to match fields with the user's
    custom fields. Reads the user's custom fields and matches them with fields in PII data.

    (Eventually will optionally create new custom fields for the user's FUB account 
    if they don't exist, and then maps the fields in the PII data to the custom fields.)
    """

    def __init__(
        self,
        api_key: str,
        system: str,
        system_key: str,
        openai_api_key: str,
        tags: list[str] = [],
        base_url: str = "https://api.followupboss.com/v1",
        event_type: EventType = EventType.REGISTRATION,
        **kwargs
    ):
        """
        Initialize the AIFollowUpBossDeliverer.

        Args:
            api_key (str): The API key for FollowUpBoss.
            system (str): The system identifier.
            system_key (str): The system key.
            openai_api_key (str): The API key for OpenAI.
            base_url (str, optional): The base URL for the FollowUpBoss API. Defaults to "https://api.followupboss.com/v1".
            event_type (EventType, optional): The event type for adding a lead. Defaults to Registration.
            **kwargs: Additional keyword arguments to be passed to the parent class.
        """
        # Make sure API credentials are valid
        if not self._verify_credentials():
            raise ValueError("Invalid API credentials for FollowUpBoss")

        super().__init__(
            api_key=api_key,
            system=system,
            system_key=system_key,
            tags=tags,
            base_url=base_url,
            event_type=event_type,
            **kwargs
        )

        try:
            import openai
        except ImportError:
            log("error", "OpenAI is required for AI FollowUpBoss deliverer. pip install real-intent[ai].")
            raise ImportError(
                "OpenAI is required for AI FollowUpBoss deliverer. pip install real-intent[ai]."
            )

        self.openai_client = openai.OpenAI(api_key=openai_api_key)

<<<<<<< HEAD
        # Make sure API credentials are valid
        if not self._get_custom_fields():
            raise ValueError("Invalid FollowUpBoss API Credentials")

=======
    def _verify_credentials(self) -> bool:
        """
        Verify the API credentials by making a request to the FollowUpBoss API.
    
        Returns:
            bool: True if credentials are valid, False otherwise.
        """
        try:
            response = requests.get(f"{self.base_url}/identity", headers=self.api_headers)
            response.raise_for_status() # Raise exception for 4XX or 5XX status codes
            return True
        except requests.RequestException as e:
            log("error", f"Failed to verify API credentials: {str(e)}")
            return False
>>>>>>> c7240de0

    def _deliver_single_lead(self, md5_with_pii: MD5WithPII) -> dict:
        """
        Deliver a single lead to FollowUpBoss, attempting AI-based delivery first and falling back to standard delivery if needed.

        Args:
            md5_with_pii (MD5WithPII): The MD5WithPII object containing the PII data for a single lead.

        Returns:
            dict: A response dictionary from the FollowUpBoss API for the delivered event.
        """
        try:
            event_data = self._prepare_event_data(md5_with_pii)
            response = self._send_event(event_data)
            log(
                "trace", 
                (
                    f"Delivered lead with AI mapping: {md5_with_pii.md5}, "
                    f"event_type: {self.event_type.value}, "
                    f"response_status: {response.get('status', 'unknown')}"
                )
            )
            return response
        except Exception as e:
            log("error", f"Error in AI field mapping delivery for lead {md5_with_pii.md5}: {str(e)}. Falling back to standard delivery.")
            return super()._deliver_single_lead(md5_with_pii)

    def _get_custom_fields(self) -> list[CustomField]:
        """
        Get the custom fields from the user's Follow Up Boss account.

        Returns:
            list[CustomField]: A list of CustomField objects representing the custom fields in the user's account.

        Raises:
            requests.RequestException: If there's an error in the API request.
        """
        with log_span("Fetching custom fields from Follow Up Boss", _level="debug"):
            response = requests.get(f"{self.base_url}/customFields", headers=self.api_headers)
            response.raise_for_status()
            raw_res = response.json()["customfields"]
            custom_fields = [CustomField(**field) for field in raw_res]
            log("debug", f"Fetched {len(custom_fields)} custom fields")
            
            # Trace logging for custom fields
            for field in custom_fields:
                log("trace", f"Custom field: id={field.id}, name='{field.name}', label='{field.label}', type='{field.type}'")
            
            return custom_fields

    def _create_custom_field(self, custom_field: CustomFieldCreation) -> CustomField:
        """
        Create a custom field in the user's Follow Up Boss account.

        Args:
            custom_field (CustomFieldCreation): The custom field to be created.

        Returns:
            CustomField: The created custom field.

        Raises:
            requests.RequestException: If there's an error in the API request.
        """
        log("debug", f"Creating custom field: {custom_field.label}")
        # Create the custom field
        response = requests.post(
            f"{self.base_url}/customFields",
            headers=self.api_headers,
            json=custom_field.model_dump()
        )
        response.raise_for_status()
        field_id = response.json()["id"]
        
        # Get the custom field
        response = requests.get(
            f"{self.base_url}/customFields/{field_id}",
            headers=self.api_headers
        )
        response.raise_for_status()

        created_field = CustomField(**response.json())
        log("debug", f"Created custom field: {created_field.label} with ID: {created_field.id}")
        return created_field

    def _prepare_event_data(self, md5_with_pii: MD5WithPII) -> dict:
        """
        Prepare the event data for a single MD5WithPII object using AI field mapping.

        This method extends the parent class's _prepare_event_data method by adding AI-suggested
        custom field mappings to the event data.

        Args:
            md5_with_pii (MD5WithPII): The MD5WithPII object containing the PII data.

        Returns:
            dict: A dictionary containing the prepared event data for the FollowUpBoss API,
                  including AI-suggested custom field mappings.
        """
        log("debug", f"Preparing event data with AI mapping for MD5: {md5_with_pii.md5}")
        raw_event_data: dict = super()._prepare_event_data(md5_with_pii)

        # Get all the custom fields
        custom_fields: list[CustomField] = self._get_custom_fields()
        custom_fields_str: str = json.dumps(
            [field.model_dump() for field in custom_fields],
            indent=4
        )

        # Prepare the PII data
        filtered_pii_data: dict[str, Any] = {
            key: val for key, val in md5_with_pii.pii.model_dump().items() 
            if key not in {"first_name", "last_name", "emails", "mobile_phones", "addresses"}
        }
        filtered_pii_data_str: str = json.dumps(filtered_pii_data, indent=4)

        # Match the custom fields with the PII data
        log("debug", "Sending request to OpenAI for field mapping")
        response = self.openai_client.chat.completions.create(
            model="gpt-4o-2024-08-06",
            messages=[
                {
                    "role": "system",
                    "content": SYSTEM_PROMPT
                },
                {
                    "role": "user",
                    "content": (
                        f"PII data:\n{filtered_pii_data_str}\n\n"
                        f"Custom fields:\n{custom_fields_str}"
                    )
                }
            ],
            max_tokens=4095,
            temperature=0.7,
            top_p=1,
            frequency_penalty=0,
            presence_penalty=0,
            response_format={"type": "json_object"}
        )

        # Try to parse
        try:
            ai_suggestions: dict[str, str | int | bool] = json.loads(
                response.choices[0].message.content
            )
            log("debug", f"Received {len(ai_suggestions)} AI suggestions for field mapping")
            
            # Trace logging for AI suggestions
            for key, value in ai_suggestions.items():
                log("trace", f"AI suggestion: {key} -> {value}")
        except json.JSONDecodeError:
            log("error", "Failed to parse OpenAI response for field mapping")
            ai_suggestions: dict[str, str | int | bool] = {}
        
        # Merge the AI suggestions with the protected person data
        custom_field_names: list[str] = [field.name for field in custom_fields]
        for key, val in ai_suggestions.items():
            if key in custom_field_names:
                raw_event_data["person"][key] = val
                log("trace", f"Mapped field: {key} -> {val}")
            else:
                log("warn", f"Unmapped field: {key} -> {val}")

        log("debug", f"Prepared event data with {len(raw_event_data['person'])} fields")
        return raw_event_data<|MERGE_RESOLUTION|>--- conflicted
+++ resolved
@@ -103,27 +103,11 @@
 
         self.openai_client = openai.OpenAI(api_key=openai_api_key)
 
-<<<<<<< HEAD
         # Make sure API credentials are valid
         if not self._get_custom_fields():
             raise ValueError("Invalid FollowUpBoss API Credentials")
 
-=======
-    def _verify_credentials(self) -> bool:
-        """
-        Verify the API credentials by making a request to the FollowUpBoss API.
-    
-        Returns:
-            bool: True if credentials are valid, False otherwise.
-        """
-        try:
-            response = requests.get(f"{self.base_url}/identity", headers=self.api_headers)
-            response.raise_for_status() # Raise exception for 4XX or 5XX status codes
-            return True
-        except requests.RequestException as e:
-            log("error", f"Failed to verify API credentials: {str(e)}")
-            return False
->>>>>>> c7240de0
+   
 
     def _deliver_single_lead(self, md5_with_pii: MD5WithPII) -> dict:
         """
